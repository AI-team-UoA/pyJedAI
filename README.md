<br>
<div align="center">
  <img align="center" src="https://github.com/Nikoletos-K/pyJedAI/blob/main/documentation/pyjedai.logo.drawio.png?raw=true" alt="pyJedAI" width="600"/>
  <br><br>
  An open-source library that leverages Python’s data science ecosystem to build powerful end-to-end Entity Resolution workflows.
</div>

<br>


__Open demos are available in:__

<div align="center">
<a href="https://nbviewer.org/github/Nikoletos-K/pyJedAI/blob/main/CleanCleanER-AbtBuy.ipynb">
<img align="center" src="https://nbviewer.org/static/img/nav_logo.svg" width=120/> 
</a>  &nbsp;&nbsp;&nbsp;&nbsp;&nbsp;&nbsp;&nbsp;
<a href="https://github.com/Nikoletos-K/pyJedAI/blob/main/CleanCleanER-AbtBuy.ipynb">
<img align="center" src="https://miro.medium.com/max/1400/1*Edn_LpbSpLeNKfWkEdG2Jg.png" width=120/> 
</a> &nbsp;&nbsp;&nbsp;&nbsp;&nbsp;&nbsp;&nbsp;
<a href="https://colab.research.google.com/github/Nikoletos-K/pyJedAI/blob/main/CleanCleanER-AbtBuy.ipynb">
<img align="center" src="https://blog.educationecosystem.com/wp-content/uploads/2021/01/1_Lad06lrjlU9UZgSTHUoyfA.png" width=120/> 
</a>
</div>

## System overview

 The purpose of this framework is to demonstrate how this can be accomplished by expert and novice users in an intuitive, yet efficient and effective way. pyJedai addresses the following task: Given a source and a target dataset, S and T, respectively, discover the set of links L = {(s,owl:sameAS, t)|s ∈ S ∧ t ∈ T}. Its architecture appears in the bellow figure. The first module is the data reader, which specifies the user input. pyJedAI supports both semi-structured and structured data as input. The former, which include SPARQL endpoints and RDF/OWL dumps, are read by [RDFLib](https://rdflib.dev). The latter, which include relational databases as well as CSV and JSON files, are read by [pandas](https://pandas.pydata.org). In this way, pyJedAI is able to interlink any combination of semi-structured and structured data sources, which is a unique feature. The second step in pyJedAI’s pipeline performs block building, a coarsegrained process that clusters together similar entities. The end result consists of a set of candidate pairs, which are examined analytically by the subsequent steps. pyJedAI implements the same established methods for similarity joins and blocking as JedAI, such as Standard Blocking and Sorted Neighborhood, but goes beyond all Link Discovery tools by incorporating recent, state-of-the-art libraries for nearest neighbor search like [FALCONN](https://falconn-lib.org) and [FAISS](https://github.com/facebookresearch/faiss).

<img align="right" src="https://github.com/Nikoletos-K/pyJedAI/blob/main/documentation/pyJedAIarchitecture.png?raw=true" alt="pyJedAI-Architecture" width="500"/>

 The entity matching step estimates the actual similarity between the candidate pairs. Unlike all other Link Discovery tools, which rely exclusively on
string similarity measures like edit distance and Jaccard coefficient, pyJedAI leverages the latest advanced NLP techniques, like pre-trained embeddings (e.g.,
word2vect, fastText and Glove) and transformer language models (i.e., BERT and its variants). More specifically, pyJedAI supports packages like [pypi:strsimpy](https://github.com/luozhouyang/python-string-similarity), [Gensim](https://radimrehurek.com/gensim) and [Hugging Face](https://huggingface.co). This unique feature boosts pyJedAI’s accuracy to a significant extent, without requiring any labelled instances from the user. The last step performs entity clustering to further increase the accuracy. The relevant techniques consider the global information provided by the similarity scores of all candidate pairs in order to take local decisions for each pair of entity descriptions. pyJedAI implements and offers the same established algorithms as JedAI, using [NetworkX](https://networkx.org) to ensure high time efficiency. Finally, users are able to evaluate, visualize and store the results of the selected pipeline through the intuitive interface of Jupyter notebooks. In this way, pyJedAI facilitates its use by researchers and practitioners that are familiar with the data science ecosystem, regardless of their familiarity with ER and Link
Discovery, in general.


## Dependencies

<div align="center">
<img align="center" src="https://upload.wikimedia.org/wikipedia/commons/thumb/e/ed/Pandas_logo.svg/2560px-Pandas_logo.svg.png" width=150/> 
<img align="center" src="https://upload.wikimedia.org/wikipedia/commons/thumb/3/31/NumPy_logo_2020.svg/1280px-NumPy_logo_2020.svg.png" width=150/> 
<img align="center" src="https://logoeps.com/wp-content/uploads/2012/10/python-logo-vector.png" width=150/>
<img align="center" src="https://upload.wikimedia.org/wikipedia/commons/thumb/3/38/Jupyter_logo.svg/883px-Jupyter_logo.svg.png" width=85/>  <br>
<img align="center" src="https://upload.wikimedia.org/wikipedia/en/c/cd/Anaconda_Logo.png" width=130/>
<img align="center" src="https://upload.wikimedia.org/wikipedia/commons/thumb/8/8a/Plotly_logo_for_digital_final_%286%29.png/1200px-Plotly_logo_for_digital_final_%286%29.png" width=150/>
<img align="center" src="https://www.fullstackpython.com/img/logos/scipy.png" width=150/>  <br><br>
<img align="center" src="https://www.kornosk.me/resources/language-model/featured.png" width=150/> 
<img align="center" src="https://repository-images.githubusercontent.com/1349775/202c4680-8f7c-11e9-91c6-745fdcbeffe8" width=150/> 
<img align="center" src="https://networkx.org/_static/networkx_logo.svg" width=150/> 
<img align="center" src="https://raw.githubusercontent.com/RDFLib/OWL-RL/master/OWL-RL.png" width=70/> 
</div>




<br>



__License:__ Apache-2.0 license

<<<<<<< HEAD
__Made by:__ Konstantinos Nikoletos & George Papadakis, 2022
=======
__Made by:__ Konstantinos Nikoletos & George Papadakis | 2022
>>>>>>> dc0d92ed
<|MERGE_RESOLUTION|>--- conflicted
+++ resolved
@@ -59,8 +59,4 @@
 
 __License:__ Apache-2.0 license
 
-<<<<<<< HEAD
-__Made by:__ Konstantinos Nikoletos & George Papadakis, 2022
-=======
-__Made by:__ Konstantinos Nikoletos & George Papadakis | 2022
->>>>>>> dc0d92ed
+__Made by:__ Konstantinos Nikoletos & George Papadakis, 2022